--- conflicted
+++ resolved
@@ -17,11 +17,7 @@
     "import multiprocessing.pool\n",
     "\n",
     "import numpy as np\n",
-<<<<<<< HEAD
     "print(\"test5\")\n",
-=======
-    "print(\"test3\")\n",
->>>>>>> ca730a6d
     "import pandas as pd\n",
     "import scipy\n",
     "import h5py\n",
